--- conflicted
+++ resolved
@@ -7,8 +7,6 @@
   if (erc20Symbols[address]) return erc20Symbols[address]
 
   const provider = getEthProvider()
-
-<<<<<<< HEAD
   const contract = new web3.eth.Contract(
     JSON.parse(process.env.ethErc20AbiText),
     address
@@ -18,15 +16,6 @@
     .catch(() => address.slice(0, 5) + '…')
 
   return erc20Symbols[address]
-=======
-  const erc20Contract = new ethers.Contract(
-    address,
-    process.env.ethErc20AbiText,
-    provider
-  )
-
-  return (await erc20Contract.balanceOf(user)).toString()
->>>>>>> 3c5e788e
 }
 
 const erc20Decimals = {}
