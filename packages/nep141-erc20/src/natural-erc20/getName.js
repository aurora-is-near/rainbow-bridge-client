import { ethers } from 'ethers'
import { getEthProvider } from '@near-eth/client/dist/utils'

const erc20Names = {}
export default async function getName (address) {
  if (erc20Names[address]) return erc20Names[address]

  const provider = getEthProvider()

  const contract = new ethers.Contract(
    address,
    process.env.ethErc20AbiText,
    provider
  )

<<<<<<< HEAD
  erc20Names[address] = await contract.methods.name().call()
    .catch(() => address.slice(0, 5) + '…')
=======
  try {
    erc20Names[address] = await contract.symbol()
  } catch {
    console.log(`Failed to read token symbol for: ${address}`)
    erc20Names[address] = address.slice(0, 5) + '…'
  }
>>>>>>> 3c5e788e

  return erc20Names[address]
}<|MERGE_RESOLUTION|>--- conflicted
+++ resolved
@@ -12,18 +12,12 @@
     process.env.ethErc20AbiText,
     provider
   )
-
-<<<<<<< HEAD
-  erc20Names[address] = await contract.methods.name().call()
-    .catch(() => address.slice(0, 5) + '…')
-=======
   try {
     erc20Names[address] = await contract.symbol()
   } catch {
     console.log(`Failed to read token symbol for: ${address}`)
     erc20Names[address] = address.slice(0, 5) + '…'
   }
->>>>>>> 3c5e788e
-
+  
   return erc20Names[address]
 }