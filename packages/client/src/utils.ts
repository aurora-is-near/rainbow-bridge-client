import { ConnectedWalletAccount, WalletConnection } from 'near-api-js'
import { Decimal } from 'decimal.js'
import { ethers } from 'ethers'

let ethProvider: any // TODO add proper Ethereum Provider typing
let nearConnection: WalletConnection
<<<<<<< HEAD
let auroraJsonRpcProvider: any
=======
let auroraProvider: any
let signerProvider: any
>>>>>>> 0d14a0b4

/**
 * Set ethProvider
 *
 * This must be called by apps that use @near-eth/client before performing any
 * transfer operations with @near-eth/client itself or with connector libraries
 * such as @near-eth/nep141-erc20.
 *
 * Example:
 *
 *     import { ethers } from 'ethers'
 *     import { setEthProvider } from '@near-eth/client'
 *     setEthProvider(new ethers.providers.JsonRpcProvider())
 *
 * @param provider Ethereum Provider
 *
 * @returns `provider`
 */
export function setEthProvider (provider: any): any {
  ethProvider = provider
  // TODO: verify provider meets expectations
  return ethProvider
}

<<<<<<< HEAD
export function getAuroraProvider (): any {
  auroraJsonRpcProvider = () => new ethers.providers.JsonRpcProvider({
    url: process.env.AURORA_RPC_URL
  })

  return auroraJsonRpcProvider
=======
export function setAuroraProvider (provider: any): any {
  auroraProvider = provider
  // TODO: verify provider meets expectations
  return auroraProvider
}

export function setSignerProvider (provider: any): any {
  signerProvider = provider
  // TODO: verify provider meets expectations
  return signerProvider
>>>>>>> 0d14a0b4
}

/**
 * Set nearConnection
 *
 * This must be called by apps that use @near-eth/client before performing any
 * transfer operations with @near-eth/client itself or with connector libraries
 * such as @near-eth/nep141-erc20.
 *
 * Example:
 *
 *     import { Near, WalletConnection } from 'near-api-js'
 *     import { config, setNearConnection } from '@near-eth/client'
 *
 *     setNearConnection(new WalletConnection(
 *       new Near(config.ropsten.near)
 *     ))
 *
 * @param connection WalletConnection instance from near-api-js
 *
 * @returns `connection`
 */
export function setNearConnection (connection: WalletConnection): WalletConnection {
  nearConnection = connection
  // TODO: verify connection meets expectations
  return nearConnection
}

/**
 * Get ethProvider
 *
 * Internal function, only expected to be used by @near-eth/nep141-erc20 and
 * other connector libraries that interoperate with @near-eth/client. If you
 * are an app developer, you can ignore this function.
 *
 * @returns an Ethereum Provider for use with ethers.js
 */
export function getEthProvider (): any {
  return ethProvider
}

export function getAuroraProvider (): any {
  return auroraProvider
}

export function getSignerProvider (): any {
  return signerProvider
}

/**
 * Get NEAR Account for the nearConnection set by `setNearConnection`
 *
 * Internal function, only expected to be used by @near-eth/nep141-erc20 and
 * other connector libraries that interoperate with @near-eth/client. If you
 * are an app developer, you can ignore this function.
 *
 * Ensures that app called `setNearConnection`
 *
 * If `authAgainst` supplied and user is not signed in, will redirect user to
 * NEAR Wallet to sign in against `authAgainst` contract.
 *
 * If provided `strict: true`, will ENSURE that user is signed in against
 * `authAgainst` contract, and not just any contract address.
 *
 * @param {object} params Object with named arguments
 * @param params.authAgainst [undefined] string (optional) The address of a NEAR contract
 *   to authenticate against. If provided, will trigger a page redirect to NEAR
 *   Wallet if the user is not authenticated against ANY contract, whether this
 *   contract or not.
 * @param params.strict [false] boolean (optional) Will trigger a page redirect to NEAR
 *   Wallet if the user is not authenticated against the specific contract
 *   provided in `authAgainst`.
 *
 * @returns WalletAccount a NEAR account object, when it doesn't trigger a page redirect.
 */
export async function getNearAccount (
  { authAgainst, strict = false }: { authAgainst?: string, strict?: boolean } =
  { authAgainst: undefined, strict: false }
): Promise<ConnectedWalletAccount> {
  if (!nearConnection) {
    throw new Error(
      'Must `setNearConnection(new WalletConnection(near))` prior to calling anything from `@near-eth/client` or connector libraries'
    )
  }

  if (!authAgainst) return nearConnection.account()

  if (!nearConnection.getAccountId()) {
    await nearConnection.requestSignIn(authAgainst)
  }
  if (strict && !(await nearAuthedAgainst(authAgainst))) {
    nearConnection.signOut()
    await nearConnection.requestSignIn(authAgainst)
  }

  return nearConnection.account()
}

/**
 * Check that user is authenticated against the given `contract`.
 *
 * Put another way, make sure that current browser session has a FunctionCall
 * Access Key that allows it to call the given `contract` on behalf of the
 * current user.
 *
 * @param contract The address of a NEAR contract
 * @returns boolean True if the user is authenticated against this contract.
 */
export async function nearAuthedAgainst (contract: string): Promise<boolean> {
  if (!contract) {
    throw new Error(
      `nearAuthedAgainst expects a valid NEAR contract address.
      Got: \`${contract}\``
    )
  }

  if (!nearConnection.getAccountId()) return false

  const { accessKey } = await nearConnection.account().findAccessKey(contract, []) as any

  // TODO: this logic may break with FullAccess keys
  const authedAgainst = accessKey?.accessKey.permission.FunctionCall.receiver_id
  return authedAgainst === contract
}

export function formatLargeNum (n: string, decimals = 18): Decimal {
  // decimals defaults to 18 for old transfers in state that didn't record transfer.decimals
  if (!n) {
    return new Decimal(0)
  }
  return new Decimal(n).dividedBy(10 ** decimals)
}<|MERGE_RESOLUTION|>--- conflicted
+++ resolved
@@ -4,12 +4,8 @@
 
 let ethProvider: any // TODO add proper Ethereum Provider typing
 let nearConnection: WalletConnection
-<<<<<<< HEAD
 let auroraJsonRpcProvider: any
-=======
-let auroraProvider: any
 let signerProvider: any
->>>>>>> 0d14a0b4
 
 /**
  * Set ethProvider
@@ -34,25 +30,23 @@
   return ethProvider
 }
 
-<<<<<<< HEAD
 export function getAuroraProvider (): any {
   auroraJsonRpcProvider = () => new ethers.providers.JsonRpcProvider({
     url: process.env.AURORA_RPC_URL
   })
 
   return auroraJsonRpcProvider
-=======
+
 export function setAuroraProvider (provider: any): any {
-  auroraProvider = provider
+  auroraJsonRpcProvider = provider
   // TODO: verify provider meets expectations
-  return auroraProvider
+  return auroraJsonRpcProvider
 }
 
 export function setSignerProvider (provider: any): any {
   signerProvider = provider
   // TODO: verify provider meets expectations
   return signerProvider
->>>>>>> 0d14a0b4
 }
 
 /**
